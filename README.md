# Ren'Py Chess Engine 2.0

## About

<<<<<<< HEAD
This is a chess GUI built with the [Ren'Py](http://renpy.org/) Visual Novel Engine, [python-chess](https://github.com/niklasf/python-chess), and [Stockfish](https://stockfishchess.org/) (for chess AI). You can use it as a standalone playable or integrate it as a minigame into a Ren'Py visual novel project. Read the [guide for integration](https://github.com/RuolinZheng08/renpy-chess-engine) below.
=======
This is a chess GUI built with the [Ren'Py](http://renpy.org/) Visual Novel Engine, [python-chess](https://github.com/niklasf/python-chess), and [Stockfish](https://stockfishchess.org/) (for chess AI). You can use it as a standalone playable or integrate it as a minigame into a Ren'Py visual novel project. Read the [guide for integration](https://github.com/RuolinZheng08/renpy-chess#guide-for-integrating-into-a-renpy-project) below.
>>>>>>> 31238861

#### Gameplay Example: Fool's Mate
<img src="https://github.com/RuolinZheng08/renpy-chess/blob/master/foolsmate.gif" alt="Gameplay Example" width=600>

## Differences between Ren'Py Chess 1.0 and Ren'Py Chess 2.0

|   | Pros  | Cons  |
|---|---|---|
<<<<<<< HEAD
| [Ren'Py Chess 1.0](https://github.com/RuolinZheng08/renpy-chess-engine)  | <ul><li>Has no Python package dependency hence supports any OS: Windows, Mac, Linux, Android, iOS, and even Web browser-play</li></ul> | <ul><li>Does not support en passant, castling, or promotion</li> <li>Player can only play as White in Player vs. Computer</li> <li>Uses a chess AI of minimal implementation with no support for customizing the strength of the AI</li></ul>   |
| [Ren'Py Chess 2.0](https://github.com/RuolinZheng08/renpy-chess)  | <ul><li>Has full support for en passant and castling, plus a special UI for promotion</li> <li>Uses Stockfish and supports customization of the strength (thinking time, depth) of the chess AI</li></ul>  | <ul><li>Only tested on Mac. If you are on other OS and encounter a problem, please submit a GitHub issue</li></ul>  |
=======
| [Ren'Py Chess 1.0](https://github.com/RuolinZheng08/renpy-chess-engine)  | <ul><li>Has no Python package dependency hence supports any OS: Windows, Mac, Linux, Android, iOS, and even Web browser-play</li></ul> | <ul><li>Does not support en passant, castling, or promotion</li> <li>Does not support claiming a draw for the threefold repetition or the fifty-move rule</li> <li>Player can only play as White in Player vs. Computer</li> <li>Uses a chess AI of minimal implementation with no support for customizing the strength of the AI</li></ul>   |
| [Ren'Py Chess 2.0](https://github.com/RuolinZheng08/renpy-chess)  | <ul><li>Has full support for en passant and castling, plus a special UI for promotion</li> <li>Has full support and a special UI for claiming a draw for the threefold repetition or the fifty-move rule</li> <li>Uses Stockfish and supports customization of the strength (thinking time, depth) of the chess AI</li></ul>  | <ul><li>Only tested on Mac. Does not support iOS or Web. If you are on other OS (Windows, Linux, Android) and encounter a problem, please submit a GitHub issue</li> </ul>  |
>>>>>>> 31238861

## Gameplay

The game supports **Player vs. Player** and **Player vs. Computer**. In PvC, player can choose to play as either Black or White.

Click on a piece and all of its available moves will be highlighted in blue. Click on any of the legal destination squares to make a move.

#### Promotion UI
<img src="https://github.com/RuolinZheng08/renpy-chess/blob/master/promotion.gif" alt="Promotion" width=600>

#### Stalemate
<img src="https://github.com/RuolinZheng08/renpy-chess/blob/master/stalemate.gif" alt="Stalemate" width=600>

#### Player vs. Computer (Stockfish)
<img src="https://github.com/RuolinZheng08/renpy-chess/blob/master/pvc.gif" alt="Play vs Computer" width=600>

<<<<<<< HEAD
=======
#### Threefold Repetition: UI for Claiming a Draw
(Also shows a similar UI choice screen if the fifty-move rule is in effect)
<img src="https://github.com/RuolinZheng08/renpy-chess/blob/master/threefold.gif" alt="Threefold Repetition" width=600>

>>>>>>> 31238861
## Guide for Integrating into a Ren'Py Project

The core class is a [Ren'Py Creator-Defined Displayable](https://www.renpy.org/doc/html/udd.html) named `ChessDisplayable` inside `game/chess_displayable.rpy`.

### Instructions

Copy the image files `game/images/chesspieces` and `game/images/chessboard.png` and the script file `game/chess_displayable.rpy` into your `game/` directory.

In your `script.rpy`, define the following configuration variables for the chess engine:

- `fen`: the [Forsyth–Edwards Notation](https://en.wikipedia.org/wiki/Forsyth%E2%80%93Edwards_Notation) of the board
- `player_color`: `None` for PvP. For PvC, `chess.WHITE` or `chess.BLACK`.
- `movetime`: `None` for PvP. For PvC, between `0` and `MAX_MOVETIME = 3000` milliseconds.
- `depth`: `None` for PvP. For PvC, between `0` and `MAX_DEPTH = 20`.

To call the chess displayable screen:

```renpy
window hide
$ quick_menu = False

call screen chess

$ quick_menu = True
window show
```

A complete example is as follows. Also see the `script.rpy` file in this repo.

```renpy
define e = Character("Eileen")
$ fen = chess.STARTING_FEN

menu:
    "Please select the game mode."

    "Player vs. Player":
        $ player_color = None # None for Player vs. Player
        $ movetime = None
        $ depth = None

    "Player vs. Computer":
        $ movetime = 2000
        $ depth = 10

        menu:
            "Please select Player color"

            "White":
                $ player_color = chess.WHITE

            "Black":
                $ player_color = chess.BLACK

window hide
$ quick_menu = False

call screen chess

$ quick_menu = True
window show

if _return == STALEMATE:
    e 'The game ended in a draw.'
else:
    $ winner = 'White' if _return == chess.WHITE else 'Black'
    e 'The winner is [winner].'
    if _return == player_color:
        e 'Congratulations, player!'
    elif _return is not None:
        e 'Better luck next time, player.'
```

### Customizations for Different Screen Sizes, Colors, Styles, and Audios

Override the defaults in `chess_displayable.rpy` and replace the default chess piece and chess board images, or, audio files.

```renpy
define LOC_LEN = 90 # length of one side of a loc

define COLOR_HOVER = '#00ff0050' # green
define COLOR_SELECTED = '#0a82ff88' # blue
define COLOR_LEGAL_DST = '#45c8ff50' # blue, destination of a legal move
define COLOR_WHITE = '#fff'

define AUDIO_MOVE = 'audio/move.wav'
define AUDIO_CAPTURE = 'audio/capture.wav'
define AUDIO_PROMOTION = 'audio/promotion.wav'
define AUDIO_CHECK = 'audio/check.wav'
define AUDIO_CHECKMATE = 'audio/checkmate.wav'
define AUDIO_STALEMATE = 'audio/stalemate.wav'
```

## Continuous Development
<<<<<<< HEAD
The project is under active maintanence and you can view its development status on this public [Trello board](https://trello.com/b/ip9YLSPa/renpy-chess). Please feel free to submit a GitHub issue for bugs and feature requests. The source code is expected to be used in a Ren'Py kinetic novel game, [The Wind at Dawn](https://madeleine-chai.itch.io/the-wind-at-dawn).
=======
The project is under active maintenance and you can view its development status on this public [Trello board](https://trello.com/b/ip9YLSPa/renpy-chess). Please feel free to submit a GitHub issue for bugs and feature requests. The source code is expected to be used in a Ren'Py kinetic novel game, [The Wind at Dawn](https://madeleine-chai.itch.io/the-wind-at-dawn).
>>>>>>> 31238861
<|MERGE_RESOLUTION|>--- conflicted
+++ resolved
@@ -2,11 +2,7 @@
 
 ## About
 
-<<<<<<< HEAD
-This is a chess GUI built with the [Ren'Py](http://renpy.org/) Visual Novel Engine, [python-chess](https://github.com/niklasf/python-chess), and [Stockfish](https://stockfishchess.org/) (for chess AI). You can use it as a standalone playable or integrate it as a minigame into a Ren'Py visual novel project. Read the [guide for integration](https://github.com/RuolinZheng08/renpy-chess-engine) below.
-=======
 This is a chess GUI built with the [Ren'Py](http://renpy.org/) Visual Novel Engine, [python-chess](https://github.com/niklasf/python-chess), and [Stockfish](https://stockfishchess.org/) (for chess AI). You can use it as a standalone playable or integrate it as a minigame into a Ren'Py visual novel project. Read the [guide for integration](https://github.com/RuolinZheng08/renpy-chess#guide-for-integrating-into-a-renpy-project) below.
->>>>>>> 31238861
 
 #### Gameplay Example: Fool's Mate
 <img src="https://github.com/RuolinZheng08/renpy-chess/blob/master/foolsmate.gif" alt="Gameplay Example" width=600>
@@ -15,13 +11,8 @@
 
 |   | Pros  | Cons  |
 |---|---|---|
-<<<<<<< HEAD
-| [Ren'Py Chess 1.0](https://github.com/RuolinZheng08/renpy-chess-engine)  | <ul><li>Has no Python package dependency hence supports any OS: Windows, Mac, Linux, Android, iOS, and even Web browser-play</li></ul> | <ul><li>Does not support en passant, castling, or promotion</li> <li>Player can only play as White in Player vs. Computer</li> <li>Uses a chess AI of minimal implementation with no support for customizing the strength of the AI</li></ul>   |
-| [Ren'Py Chess 2.0](https://github.com/RuolinZheng08/renpy-chess)  | <ul><li>Has full support for en passant and castling, plus a special UI for promotion</li> <li>Uses Stockfish and supports customization of the strength (thinking time, depth) of the chess AI</li></ul>  | <ul><li>Only tested on Mac. If you are on other OS and encounter a problem, please submit a GitHub issue</li></ul>  |
-=======
 | [Ren'Py Chess 1.0](https://github.com/RuolinZheng08/renpy-chess-engine)  | <ul><li>Has no Python package dependency hence supports any OS: Windows, Mac, Linux, Android, iOS, and even Web browser-play</li></ul> | <ul><li>Does not support en passant, castling, or promotion</li> <li>Does not support claiming a draw for the threefold repetition or the fifty-move rule</li> <li>Player can only play as White in Player vs. Computer</li> <li>Uses a chess AI of minimal implementation with no support for customizing the strength of the AI</li></ul>   |
 | [Ren'Py Chess 2.0](https://github.com/RuolinZheng08/renpy-chess)  | <ul><li>Has full support for en passant and castling, plus a special UI for promotion</li> <li>Has full support and a special UI for claiming a draw for the threefold repetition or the fifty-move rule</li> <li>Uses Stockfish and supports customization of the strength (thinking time, depth) of the chess AI</li></ul>  | <ul><li>Only tested on Mac. Does not support iOS or Web. If you are on other OS (Windows, Linux, Android) and encounter a problem, please submit a GitHub issue</li> </ul>  |
->>>>>>> 31238861
 
 ## Gameplay
 
@@ -38,13 +29,10 @@
 #### Player vs. Computer (Stockfish)
 <img src="https://github.com/RuolinZheng08/renpy-chess/blob/master/pvc.gif" alt="Play vs Computer" width=600>
 
-<<<<<<< HEAD
-=======
 #### Threefold Repetition: UI for Claiming a Draw
 (Also shows a similar UI choice screen if the fifty-move rule is in effect)
 <img src="https://github.com/RuolinZheng08/renpy-chess/blob/master/threefold.gif" alt="Threefold Repetition" width=600>
 
->>>>>>> 31238861
 ## Guide for Integrating into a Ren'Py Project
 
 The core class is a [Ren'Py Creator-Defined Displayable](https://www.renpy.org/doc/html/udd.html) named `ChessDisplayable` inside `game/chess_displayable.rpy`.
@@ -139,8 +127,4 @@
 ```
 
 ## Continuous Development
-<<<<<<< HEAD
-The project is under active maintanence and you can view its development status on this public [Trello board](https://trello.com/b/ip9YLSPa/renpy-chess). Please feel free to submit a GitHub issue for bugs and feature requests. The source code is expected to be used in a Ren'Py kinetic novel game, [The Wind at Dawn](https://madeleine-chai.itch.io/the-wind-at-dawn).
-=======
-The project is under active maintenance and you can view its development status on this public [Trello board](https://trello.com/b/ip9YLSPa/renpy-chess). Please feel free to submit a GitHub issue for bugs and feature requests. The source code is expected to be used in a Ren'Py kinetic novel game, [The Wind at Dawn](https://madeleine-chai.itch.io/the-wind-at-dawn).
->>>>>>> 31238861
+The project is under active maintenance and you can view its development status on this public [Trello board](https://trello.com/b/ip9YLSPa/renpy-chess). Please feel free to submit a GitHub issue for bugs and feature requests. The source code is expected to be used in a Ren'Py kinetic novel game, [The Wind at Dawn](https://madeleine-chai.itch.io/the-wind-at-dawn).